import numpy as np
import sys
import ufl
import ctypes
from collections import OrderedDict
from ctypes import POINTER, c_int, c_double, c_void_p

from pyop2 import op2
from pyop2.datatypes import ScalarType, IntType, as_ctypes

from firedrake import functionspaceimpl
from firedrake.logging import warning
from firedrake import utils
from firedrake import vector
from firedrake.adjoint import FunctionMixin
try:
    import cachetools
except ImportError:
    warning("cachetools not available, expression assembly will be slowed down")
    cachetools = None


__all__ = ['Function', 'PointNotInDomainError']


class _CFunction(ctypes.Structure):
    r"""C struct collecting data from a :class:`Function`"""
    _fields_ = [("n_cols", c_int),
                ("extruded", c_int),
                ("n_layers", c_int),
                ("coords", POINTER(c_double)),
                ("coords_map", POINTER(as_ctypes(IntType))),
                # FIXME: what if f does not have type double?
                ("f", POINTER(c_double)),
                ("f_map", POINTER(as_ctypes(IntType))),
                ("sidx", c_void_p)]


class CoordinatelessFunction(ufl.Coefficient):
    r"""A function on a mesh topology."""

    def __init__(self, function_space, val=None, name=None, dtype=ScalarType):
        r"""
        :param function_space: the :class:`.FunctionSpace`, or
            :class:`.MixedFunctionSpace` on which to build this
            :class:`Function`.

            Alternatively, another :class:`Function` may be passed here and its function space
            will be used to build this :class:`Function`.
        :param val: NumPy array-like (or :class:`pyop2.Dat` or
            :class:`~.Vector`) providing initial values (optional).
            This :class:`Function` will share data with the provided
            value.
        :param name: user-defined name for this :class:`Function` (optional).
        :param dtype: optional data type for this :class:`Function`
               (defaults to ``ScalarType``).
        """
        assert isinstance(function_space, (functionspaceimpl.FunctionSpace,
                                           functionspaceimpl.MixedFunctionSpace)), \
            "Can't make a CoordinatelessFunction defined on a " + str(type(function_space))

        ufl.Coefficient.__init__(self, function_space.ufl_element())

        self.comm = function_space.comm
        self._function_space = function_space
        self.uid = utils._new_uid()
        self._name = name or 'function_%d' % self.uid
        self._label = "a function"

        if isinstance(val, vector.Vector):
            # Allow constructing using a vector.
            val = val.dat
        if isinstance(val, (op2.Dat, op2.DatView, op2.MixedDat, op2.Global)):
            assert val.comm == self.comm
            self.dat = val
        else:
            self.dat = function_space.make_dat(val, dtype, self.name(), uid=self.uid)

    @utils.cached_property
    def topological(self):
        r"""The underlying coordinateless function."""
        return self

    def copy(self, deepcopy=False):
        r"""Return a copy of this CoordinatelessFunction.

        :kwarg deepcopy: If ``True``, the new
            :class:`CoordinatelessFunction` will allocate new space
            and copy values.  If ``False``, the default, then the new
            :class:`CoordinatelessFunction` will share the dof values.
        """
        if deepcopy:
            val = type(self.dat)(self.dat)
        else:
            val = self.dat
        return type(self)(self.function_space(),
                          val=val, name=self.name(),
                          dtype=self.dat.dtype)

    def ufl_id(self):
        return self.uid

    @utils.cached_property
    def _split(self):
        return tuple(CoordinatelessFunction(fs, dat, name="%s[%d]" % (self.name(), i))
                     for i, (fs, dat) in
                     enumerate(zip(self.function_space(), self.dat)))

    def split(self):
        r"""Extract any sub :class:`Function`\s defined on the component spaces
        of this this :class:`Function`'s :class:`.FunctionSpace`."""
        return self._split

    @utils.cached_property
    def _components(self):
        if self.dof_dset.cdim == 1:
            return (self, )
        else:
            return tuple(CoordinatelessFunction(self.function_space().sub(i), val=op2.DatView(self.dat, j),
                                                name="view[%d](%s)" % (i, self.name()))
                         for i, j in enumerate(np.ndindex(self.dof_dset.dim)))

    def sub(self, i):
        r"""Extract the ith sub :class:`Function` of this :class:`Function`.

        :arg i: the index to extract

        See also :meth:`split`.

        If the :class:`Function` is defined on a
        rank-n :class:`~.FunctionSpace`, this returns a proxy object
        indexing the ith component of the space, suitable for use in
        boundary condition application."""
        if len(self.function_space()) == 1:
            return self._components[i]
        return self._split[i]

    @property
    def cell_set(self):
        r"""The :class:`pyop2.Set` of cells for the mesh on which this
        :class:`Function` is defined."""
        return self.function_space()._mesh.cell_set

    @property
    def node_set(self):
        r"""A :class:`pyop2.Set` containing the nodes of this
        :class:`Function`. One or (for rank-1 and 2
        :class:`.FunctionSpace`\s) more degrees of freedom are stored
        at each node.
        """
        return self.function_space().node_set

    @property
    def dof_dset(self):
        r"""A :class:`pyop2.DataSet` containing the degrees of freedom of
        this :class:`Function`."""
        return self.function_space().dof_dset

    def cell_node_map(self):
        return self.function_space().cell_node_map()
    cell_node_map.__doc__ = functionspaceimpl.FunctionSpace.cell_node_map.__doc__

    def interior_facet_node_map(self):
        return self.function_space().interior_facet_node_map()
    interior_facet_node_map.__doc__ = functionspaceimpl.FunctionSpace.interior_facet_node_map.__doc__

    def exterior_facet_node_map(self):
        return self.function_space().exterior_facet_node_map()
    exterior_facet_node_map.__doc__ = functionspaceimpl.FunctionSpace.exterior_facet_node_map.__doc__

    def vector(self):
        r"""Return a :class:`.Vector` wrapping the data in this :class:`Function`"""
        return vector.Vector(self)

    def function_space(self):
        r"""Return the :class:`.FunctionSpace`, or
        :class:`.MixedFunctionSpace` on which this :class:`Function`
        is defined."""
        return self._function_space

    def name(self):
        r"""Return the name of this :class:`Function`"""
        return self._name

    def label(self):
        r"""Return the label (a description) of this :class:`Function`"""
        return self._label

    def rename(self, name=None, label=None):
        r"""Set the name and or label of this :class:`Function`

        :arg name: The new name of the `Function` (if not `None`)
        :arg label: The new label for the `Function` (if not `None`)
        """
        if name is not None:
            self._name = name
        if label is not None:
            self._label = label

    def __str__(self):
        if self._name is not None:
            return self._name
        else:
            return super(Function, self).__str__()


class Function(ufl.Coefficient, FunctionMixin):
    r"""A :class:`Function` represents a discretised field over the
    domain defined by the underlying :func:`.Mesh`. Functions are
    represented as sums of basis functions:

    .. math::

            f = \\sum_i f_i \phi_i(x)

    The :class:`Function` class provides storage for the coefficients
    :math:`f_i` and associates them with a :class:`.FunctionSpace` object
    which provides the basis functions :math:`\\phi_i(x)`.

    Note that the coefficients are always scalars: if the
    :class:`Function` is vector-valued then this is specified in
    the :class:`.FunctionSpace`.
    """

<<<<<<< HEAD
    def __init__(self, function_space, val=None, name=None, dtype=ScalarType, count=None):
=======
    @FunctionMixin._ad_annotate_init
    def __init__(self, function_space, val=None, name=None, dtype=ScalarType):
>>>>>>> bffceac9
        r"""
        :param function_space: the :class:`.FunctionSpace`,
            or :class:`.MixedFunctionSpace` on which to build this :class:`Function`.
            Alternatively, another :class:`Function` may be passed here and its function space
            will be used to build this :class:`Function`.  In this
            case, the function values are copied.
        :param val: NumPy array-like (or :class:`pyop2.Dat`) providing initial values (optional).
            If val is an existing :class:`Function`, then the data will be shared.
        :param name: user-defined name for this :class:`Function` (optional).
        :param dtype: optional data type for this :class:`Function`
               (defaults to ``ScalarType``).
        """

        V = function_space
        if isinstance(V, Function):
            V = V.function_space()
        elif not isinstance(V, functionspaceimpl.WithGeometry):
            raise NotImplementedError("Can't make a Function defined on a "
                                      + str(type(function_space)))

        if isinstance(val, (Function, CoordinatelessFunction)):
            val = val.topological
            if val.function_space() != V.topological:
                raise ValueError("Function values have wrong function space.")
            self._data = val
        else:
            self._data = CoordinatelessFunction(V.topological,
                                                val=val, name=name, dtype=dtype)

        self._function_space = V
        ufl.Coefficient.__init__(self, self.function_space().ufl_function_space(), count=count)
        if cachetools:
            # LRU cache for expressions assembled onto this function
            self._expression_cache = cachetools.LRUCache(maxsize=50)
        else:
            self._expression_cache = None

        if isinstance(function_space, Function):
            self.assign(function_space)

    @property
    def topological(self):
        r"""The underlying coordinateless function."""
        return self._data

    def copy(self, deepcopy=False):
        r"""Return a copy of this Function.

        :kwarg deepcopy: If ``True``, the new :class:`Function` will
            allocate new space and copy values.  If ``False``, the
            default, then the new :class:`Function` will share the dof
            values.
        """
        val = self.topological.copy(deepcopy=deepcopy)
        return type(self)(self.function_space(), val=val)

    def __getattr__(self, name):
        if name == 'block_variable':
            import ipdb;ipdb.set_trace()
        return getattr(self._data, name)

    def __dir__(self):
        current = super(Function, self).__dir__()
        return list(OrderedDict.fromkeys(dir(self._data) + current))

    @utils.cached_property
    def _split(self):
        return tuple(type(self)(V, val)
                     for (V, val) in zip(self.function_space(), self.topological.split()))

    @FunctionMixin._ad_annotate_split
    def split(self):
        r"""Extract any sub :class:`Function`\s defined on the component spaces
        of this this :class:`Function`'s :class:`.FunctionSpace`."""
        return self._split

    @utils.cached_property
    def _components(self):
        if self.function_space().value_size == 1:
            return (self, )
        else:
            return tuple(type(self)(self.function_space().sub(i), self.topological.sub(i))
                         for i in range(self.function_space().value_size))

    def sub(self, i):
        r"""Extract the ith sub :class:`Function` of this :class:`Function`.

        :arg i: the index to extract

        See also :meth:`split`.

        If the :class:`Function` is defined on a
        :class:`~.VectorFunctionSpace` or :class:`~.TensorFunctiionSpace` this returns a proxy object
        indexing the ith component of the space, suitable for use in
        boundary condition application."""
        if len(self.function_space()) == 1:
            return self._components[i]
        return self._split[i]

    @FunctionMixin._ad_annotate_project
    def project(self, b, *args, **kwargs):
        r"""Project ``b`` onto ``self``. ``b`` must be a :class:`Function` or an
        :class:`.Expression`.

        This is equivalent to ``project(b, self)``.
        Any of the additional arguments to :func:`~firedrake.projection.project`
        may also be passed, and they will have their usual effect.
        """
        from firedrake import projection
        return projection.project(b, self, *args, **kwargs)

    def function_space(self):
        r"""Return the :class:`.FunctionSpace`, or :class:`.MixedFunctionSpace`
            on which this :class:`Function` is defined.
        """
        return self._function_space

    def vector(self):
        r"""Return a :class:`.Vector` wrapping the data in this :class:`Function`"""
        return vector.Vector(self)

    def interpolate(self, expression, subset=None):
        r"""Interpolate an expression onto this :class:`Function`.

        :param expression: :class:`.Expression` or a UFL expression to interpolate
        :returns: this :class:`Function` object"""
        from firedrake import interpolation
        return interpolation.interpolate(expression, self, subset=subset)

    @FunctionMixin._ad_annotate_assign
    @utils.known_pyop2_safe
    def assign(self, expr, subset=None):
        r"""Set the :class:`Function` value to the pointwise value of
        expr. expr may only contain :class:`Function`\s on the same
        :class:`.FunctionSpace` as the :class:`Function` being assigned to.

        Similar functionality is available for the augmented assignment
        operators `+=`, `-=`, `*=` and `/=`. For example, if `f` and `g` are
        both Functions on the same :class:`.FunctionSpace` then::

          f += 2 * g

        will add twice `g` to `f`.

        If present, subset must be an :class:`pyop2.Subset` of this
        :class:`Function`'s ``node_set``.  The expression will then
        only be assigned to the nodes on that subset.
        """

        if isinstance(expr, Function) and \
           expr.function_space() == self.function_space():
            expr.dat.copy(self.dat, subset=subset)
            return self

        from firedrake import assemble_expressions
        assemble_expressions.evaluate_expression(
            assemble_expressions.Assign(self, expr), subset)
        return self

    @utils.known_pyop2_safe
    def __iadd__(self, expr):

        if np.isscalar(expr):
            self.dat += expr
            return self
        if isinstance(expr, Function) and \
           expr.function_space() == self.function_space():
            self.dat += expr.dat
            return self

        from firedrake import assemble_expressions
        assemble_expressions.evaluate_expression(
            assemble_expressions.IAdd(self, expr))

        return self

    @utils.known_pyop2_safe
    def __isub__(self, expr):

        if np.isscalar(expr):
            self.dat -= expr
            return self
        if isinstance(expr, Function) and \
           expr.function_space() == self.function_space():
            self.dat -= expr.dat
            return self

        from firedrake import assemble_expressions
        assemble_expressions.evaluate_expression(
            assemble_expressions.ISub(self, expr))

        return self

    @utils.known_pyop2_safe
    def __imul__(self, expr):

        if np.isscalar(expr):
            self.dat *= expr
            return self
        if isinstance(expr, Function) and \
           expr.function_space() == self.function_space():
            self.dat *= expr.dat
            return self

        from firedrake import assemble_expressions
        assemble_expressions.evaluate_expression(
            assemble_expressions.IMul(self, expr))

        return self

    @utils.known_pyop2_safe
    def __idiv__(self, expr):

        if np.isscalar(expr):
            self.dat /= expr
            return self
        if isinstance(expr, Function) and \
           expr.function_space() == self.function_space():
            self.dat /= expr.dat
            return self

        from firedrake import assemble_expressions
        assemble_expressions.evaluate_expression(
            assemble_expressions.IDiv(self, expr))

        return self

    __itruediv__ = __idiv__

    @utils.cached_property
    def _constant_ctypes(self):
        # Retrieve data from Python object
        function_space = self.function_space()
        mesh = function_space.mesh()
        coordinates = mesh.coordinates
        coordinates_space = coordinates.function_space()

        # Store data into ``C struct''
        c_function = _CFunction()
        c_function.n_cols = mesh.num_cells()
        if mesh.layers is not None:
            # TODO: assert constant layer. Can we do variable though?
            c_function.extruded = 1
            c_function.n_layers = mesh.layers - 1
        else:
            c_function.extruded = 0
            c_function.n_layers = 1
        c_function.coords = coordinates.dat.data.ctypes.data_as(POINTER(c_double))
        c_function.coords_map = coordinates_space.cell_node_list.ctypes.data_as(POINTER(as_ctypes(IntType)))
        # FIXME: What about complex?
        c_function.f = self.dat.data.ctypes.data_as(POINTER(c_double))
        c_function.f_map = function_space.cell_node_list.ctypes.data_as(POINTER(as_ctypes(IntType)))
        return c_function

    @property
    def _ctypes(self):
        mesh = self.ufl_domain()
        c_function = self._constant_ctypes
        c_function.sidx = mesh.spatial_index and mesh.spatial_index.ctypes

        # Return pointer
        return ctypes.pointer(c_function)

    def _c_evaluate(self, tolerance=None):
        cache = self.__dict__.setdefault("_c_evaluate_cache", {})
        try:
            return cache[tolerance]
        except KeyError:
            result = make_c_evaluate(self, tolerance=tolerance)
            result.argtypes = [POINTER(_CFunction), POINTER(c_double), POINTER(c_double)]
            result.restype = c_int
            return cache.setdefault(tolerance, result)

    def evaluate(self, coord, mapping, component, index_values):
        # Called by UFL when evaluating expressions at coordinates
        if component or index_values:
            raise NotImplementedError("Unsupported arguments when attempting to evaluate Function.")
        return self.at(coord)

    def at(self, arg, *args, **kwargs):
        r"""Evaluate function at points.

        :arg arg: The point to locate.
        :arg args: Additional points.
        :kwarg dont_raise: Do not raise an error if a point is not found.
        :kwarg tolerance: Tolerance to use when checking for points in cell.
        """
        # Need to ensure data is up-to-date for reading
        self.dat.global_to_local_begin(op2.READ)
        self.dat.global_to_local_end(op2.READ)
        from mpi4py import MPI

        if args:
            arg = (arg,) + args
        arg = np.array(arg, dtype=float)

        dont_raise = kwargs.get('dont_raise', False)

        tolerance = kwargs.get('tolerance', None)
        # Handle f.at(0.3)
        if not arg.shape:
            arg = arg.reshape(-1)

        mesh = self.function_space().mesh()
        if mesh.variable_layers:
            raise NotImplementedError("Point evaluation not implemented for variable layers")
        # Immersed not supported
        tdim = mesh.ufl_cell().topological_dimension()
        gdim = mesh.ufl_cell().geometric_dimension()
        if tdim < gdim:
            raise NotImplementedError("Point is almost certainly not on the manifold.")

        # Validate geometric dimension
        if arg.shape[-1] == gdim:
            pass
        elif len(arg.shape) == 1 and gdim == 1:
            arg = arg.reshape(-1, 1)
        else:
            raise ValueError("Point dimension (%d) does not match geometric dimension (%d)." % (arg.shape[-1], gdim))

        # Check if we have got the same points on each process
        root_arg = self.comm.bcast(arg, root=0)
        same_arg = arg.shape == root_arg.shape and np.allclose(arg, root_arg)
        diff_arg = self.comm.allreduce(int(not same_arg), op=MPI.SUM)
        if diff_arg:
            raise ValueError("Points to evaluate are inconsistent among processes.")

        def single_eval(x, buf):
            r"""Helper function to evaluate at a single point."""
            err = self._c_evaluate(tolerance=tolerance)(self._ctypes,
                                                        x.ctypes.data_as(POINTER(c_double)),
                                                        buf.ctypes.data_as(POINTER(c_double)))
            if err == -1:
                raise PointNotInDomainError(self.function_space().mesh(), x.reshape(-1))

        if not len(arg.shape) <= 2:
            raise ValueError("Function.at expects point or array of points.")
        points = arg.reshape(-1, arg.shape[-1])
        value_shape = self.ufl_shape

        split = self.split()
        mixed = len(split) != 1

        # Local evaluation
        l_result = []
        for i, p in enumerate(points):
            try:
                if mixed:
                    l_result.append((i, tuple(f.at(p) for f in split)))
                else:
                    p_result = np.zeros(value_shape, dtype=float)
                    single_eval(points[i:i+1], p_result)
                    l_result.append((i, p_result))
            except PointNotInDomainError:
                # Skip point
                pass

        # Collecting the results
        def same_result(a, b):
            if mixed:
                for a_, b_ in zip(a, b):
                    if not np.allclose(a_, b_):
                        return False
                return True
            else:
                return np.allclose(a, b)

        all_results = self.comm.allgather(l_result)
        g_result = [None] * len(points)
        for results in all_results:
            for i, result in results:
                if g_result[i] is None:
                    g_result[i] = result
                elif same_result(result, g_result[i]):
                    pass
                else:
                    raise RuntimeError("Point evaluation gave different results across processes.")

        if not dont_raise:
            for i in range(len(g_result)):
                if g_result[i] is None:
                    raise PointNotInDomainError(self.function_space().mesh(), points[i].reshape(-1))

        if len(arg.shape) == 1:
            g_result = g_result[0]
        return g_result


class PointNotInDomainError(Exception):
    r"""Raised when attempting to evaluate a function outside its domain,
    and no fill value was given.

    Attributes: domain, point
    """
    def __init__(self, domain, point):
        self.domain = domain
        self.point = point

    def __str__(self):
        return "domain %s does not contain point %s" % (self.domain, self.point)


def make_c_evaluate(function, c_name="evaluate", ldargs=None, tolerance=None):
    r"""Generates, compiles and loads a C function to evaluate the
    given Firedrake :class:`Function`."""

    from os import path
    from firedrake.pointeval_utils import compile_element
    from pyop2 import compilation
    from pyop2.utils import get_petsc_dir
    from pyop2.sequential import generate_single_cell_wrapper
    import firedrake.pointquery_utils as pq_utils

    mesh = function.ufl_domain()
    src = [pq_utils.src_locate_cell(mesh, tolerance=tolerance)]
    src.append(compile_element(function, mesh.coordinates))

    args = []

    arg = mesh.coordinates.dat(op2.READ, mesh.coordinates.cell_node_map())
    arg.position = 0
    args.append(arg)

    arg = function.dat(op2.READ, function.cell_node_map())
    arg.position = 1
    args.append(arg)

    src.append(generate_single_cell_wrapper(mesh.cell_set, args,
                                            forward_args=["double*", "double*"],
                                            kernel_name="evaluate_kernel",
                                            wrapper_name="wrap_evaluate"))

    src = "\n".join(src)

    if ldargs is None:
        ldargs = []
    ldargs += ["-L%s/lib" % sys.prefix, "-lspatialindex_c", "-Wl,-rpath,%s/lib" % sys.prefix]
    return compilation.load(src, "c", c_name,
                            cppargs=["-I%s" % path.dirname(__file__),
                                     "-I%s/include" % sys.prefix]
                            + ["-I%s/include" % d for d in get_petsc_dir()],
                            ldargs=ldargs,
                            comm=function.comm)<|MERGE_RESOLUTION|>--- conflicted
+++ resolved
@@ -222,12 +222,9 @@
     the :class:`.FunctionSpace`.
     """
 
-<<<<<<< HEAD
-    def __init__(self, function_space, val=None, name=None, dtype=ScalarType, count=None):
-=======
+
     @FunctionMixin._ad_annotate_init
     def __init__(self, function_space, val=None, name=None, dtype=ScalarType):
->>>>>>> bffceac9
         r"""
         :param function_space: the :class:`.FunctionSpace`,
             or :class:`.MixedFunctionSpace` on which to build this :class:`Function`.
