<<<<<<< HEAD
from firedrake.adjoint.function import *                # noqa: F401
from firedrake.adjoint.assembly import *                # noqa: F401
=======
from firedrake.adjoint.function import *               # noqa: F401
from pyadjoint.tape import Tape, set_working_tape

set_working_tape(Tape())
>>>>>>> 15a28436
<|MERGE_RESOLUTION|>--- conflicted
+++ resolved
@@ -1,9 +1,5 @@
-<<<<<<< HEAD
-from firedrake.adjoint.function import *                # noqa: F401
-from firedrake.adjoint.assembly import *                # noqa: F401
-=======
 from firedrake.adjoint.function import *               # noqa: F401
+from firedrake.adjoint.assembly import *               # noqa: F401
 from pyadjoint.tape import Tape, set_working_tape
 
 set_working_tape(Tape())
->>>>>>> 15a28436
