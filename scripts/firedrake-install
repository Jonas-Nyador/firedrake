#! /usr/bin/env python3
import logging
import platform
import subprocess
import sys
import os
import stat
import shutil
from argparse import ArgumentParser, RawDescriptionHelpFormatter
import argparse
from collections import OrderedDict
import atexit
import json
<<<<<<< HEAD
=======
import shlex
>>>>>>> e4cefd12

# Packages which we wish to ensure are always recompiled
wheel_blacklist = ["mpi4py", "randomgen", "islpy"]

# Firedrake application installation shortcuts.
firedrake_apps = {
    "gusto": ("""Atmospheric dynamical core library. http://firedrakeproject.org/gusto""",
              "git+ssh://github.com/firedrakeproject/gusto#egg=gusto"),
    "thetis": ("""Coastal ocean model. http://thetisproject.org""",
               "git+ssh://github.com/thetisproject/thetis#egg=thetis"),
    "icepack": ("""Glacier and ice sheet model. https://icepack.github.io""",
                "git+ssh://github.com/icepack/icepack.git#egg=icepack"),
}


class InstallError(Exception):
    # Exception for generic install problems.
    pass


class FiredrakeConfiguration(dict):
    """A dictionary extended to facilitate the storage of Firedrake
    configuration information."""
    def __init__(self, args=None):
        super(FiredrakeConfiguration, self).__init__()

        '''A record of the persistent options in force.'''
        self["options"] = {}
        '''Relevant environment variables.'''
        self["environment"] = {}
        '''Additional packages installed via the plugin interface.'''
        self["additions"] = []

        if args:
            for o in self._persistent_options:
                if o in args.__dict__.keys():
                    self["options"][o] = args.__dict__[o]

    _persistent_options = ["package_manager",
                           "minimal_petsc", "mpicc", "mpicxx", "mpif90", "mpiexec", "disable_ssh",
                           "honour_petsc_dir", "with_parmetis",
                           "slepc", "packages", "honour_pythonpath",
                           "opencascade",
                           "petsc_int_type", "cache_dir"]


def deep_update(this, that):
    from collections import abc
    for k, v in that.items():
        if isinstance(v, abc.Mapping) and k in this.keys():
            this[k] = deep_update(this.get(k, {}), v)
        else:
            this[k] = v
    return this


if os.path.basename(__file__) == "firedrake-install":
    mode = "install"
    logfile_directory = os.path.abspath(os.getcwd())
    logfile_mode = "w"

elif os.path.basename(__file__) == "firedrake-update":
    mode = "update"
    os.chdir(os.path.dirname(os.path.realpath(__file__)) + "/../..")
    try:
        logfile_directory = os.environ["VIRTUAL_ENV"]
    except KeyError:
        quit("Unable to retrieve venv name from the environment.\n Please ensure the venv is active before running firedrake-update.")
    logfile_mode = "a" if "--no-update-script" in sys.argv else "w"
else:
    sys.exit("Script must be invoked either as firedrake-install or firedrake-update")


# Set up logging
# Log to file at DEBUG level
logfile = os.path.join(logfile_directory, 'firedrake-%s.log' % mode)
logging.basicConfig(level=logging.DEBUG,
                    format='%(asctime)s %(levelname)-6s %(message)s',
                    filename=logfile,
                    filemode=logfile_mode)
# Log to console at INFO level
console = logging.StreamHandler()
console.setLevel(logging.INFO)
formatter = logging.Formatter('%(message)s')
console.setFormatter(formatter)
logging.getLogger().addHandler(console)

log = logging.getLogger()

log.info("Running %s" % " ".join(sys.argv))


if sys.version_info < (3, 5):
    if mode == "install":
        print("""\nInstalling Firedrake requires Python 3, at least version 3.5.
You should run firedrake-install with python3.""")
    if mode == "update":
        if hasattr(sys, "real_prefix"):
            # sys.real_prefix exists iff we are in an active virtualenv.
            #
            # Existing install trying to update past the py2/py3 barrier
            print("""\nFiredrake is now Python 3 only.  You cannot upgrade your existing installation.
Please follow the instructions at http://www.firedrakeproject.org/download.html to reinstall.""")
            sys.exit(1)
        else:
            # Accidentally (?) running firedrake-update with python2.
            print("""\nfiredrake-update must be run with Python 3, did you accidentally use Python 2?""")
    sys.exit(1)


branches = {}

jenkins = "JENKINS_URL" in os.environ
ci_testing_firedrake = "FIREDRAKE_CI_TESTS" in os.environ


def resolve_doi_branches(doi):
    import requests
    import hashlib
    log.info("Installing Firedrake components specified by {}".format(doi))
    response = requests.get("https://zenodo.org/api/records",
                            params={"q": "doi:{}".format(doi.replace("/", r"\/"))})
    if response.status_code >= 400:
        log.error("Unable to obtain Zenodo record for doi {}".format(doi))
        log.error("Response was {}".format(response.json()))
        sys.exit(1)
    response = response.json()
    try:
        record, = response["hits"]["hits"]
    except ValueError:
        log.error("Was expecting one record for doi '{doi}', found {num}".format(
            doi=doi, num=response["hits"]["total"]))
        log.error("Response was {}".format(response))
        sys.exit(1)
    files = record["files"]
    try:
        componentjson, = (f for f in files if f["key"] == "components.json")
    except ValueError:
        log.error("Expecting to find exactly one 'components.json' in record")
        sys.exit(1)
    download = requests.get(componentjson["links"]["self"])
    if download.status_code >= 400:
        log.error("Unable to download 'components.json'")
        log.error("Response was {}".format(download.json()))
        sys.exit(1)
    # component response has checksum as "md5:HEXDIGEST", strip the md5.
    if hashlib.md5(download.content).hexdigest() != componentjson["checksum"][4:]:
        log.error("Download failed checksum, expecting {expect}, got {got}".format(
            expect=componentjson["checksum"][4:],
            got=hashlib.md5(download.content).hexdigest()))
        sys.exit(1)
    componentjson = download.json()
    branches = {}
    for record in componentjson["components"]:
        commit = record["commit"]
        component = record["component"]
        package = component[component.find("/")+1:].lower()
        branches[package] = commit
        log.info("Using commit {commit} for component {comp}".format(
            commit=commit, comp=component))
    return branches


if mode == "install":
    # Handle command line arguments.
    parser = ArgumentParser(description="""Install firedrake and its dependencies.""",
                            epilog="""The install process has three steps.

1. Any required system packages are installed using brew (MacOS) or apt (Ubuntu
   and similar Linux systems). On a Linux system without apt, the installation
   will fail if a dependency is not found.

2. A set of standard and/or third party Python packages is installed to the
   specified install location.

3. The core set of Python packages is downloaded to ./firedrake/src/ and
   installed to the specified location.

The install creates a venv in ./firedrake and installs inside
that venv.

The installer will ensure that the required configuration options are
passed to PETSc. In addition, any configure options which you provide
in the PETSC_CONFIGURE_OPTIONS environment variable will be
honoured.""",
                            formatter_class=RawDescriptionHelpFormatter)

    parser.add_argument("--slepc", action="store_true",
                        help="Install SLEPc along with PETSc.")
    parser.add_argument("--opencascade", action="store_true",
                        help="Install OpenCASCADE for CAD integration.")
    parser.add_argument("--disable-ssh", action="store_true",
                        help="Do not attempt to use ssh to clone git repositories: fall immediately back to https.")
    parser.add_argument("--no-package-manager", action='store_false', dest="package_manager",
                        help="Do not attempt to use apt or homebrew to install operating system packages on which we depend.")
    group = parser.add_mutually_exclusive_group()
    group.add_argument("--minimal-petsc", action="store_true",
                       help="Minimise the set of petsc dependencies installed. This creates faster build times (useful for build testing).")
    group.add_argument("--with-parmetis", action="store_true",
                       help="Install PETSc with ParMETIS? (Non-free license, see http://glaros.dtc.umn.edu/gkhome/metis/parmetis/download)")
    group = parser.add_mutually_exclusive_group()
    group.add_argument("--honour-petsc-dir", action="store_true",
                       help="Usually it is best to let Firedrake build its own PETSc. If you wish to use another PETSc, set PETSC_DIR and pass this option.")
    group.add_argument("--petsc-int-type", choices=["int32", "int64"],
                       default="int32", type=str,
                       help="The integer type used by PETSc.  Use int64 if you need to solve problems with more than 2 billion degrees of freedom.  Only takes effect if firedrake-install builds PETSc.")

    parser.add_argument("--honour-pythonpath", action="store_true",
                        help="Pointing to external Python packages is usually a user error. Set this option if you know that you want PYTHONPATH set.")
    parser.add_argument("--rebuild-script", action="store_true",
                        help="Only rebuild the firedrake-install script. Use this option if your firedrake-install script is broken and a fix has been released in upstream Firedrake. You will need to specify any other options which you wish to be honoured by your new update script.")
    parser.add_argument("--doi", type=str, nargs=1,
                        help="Install a set of components matching a particular Zenodo DOI. The record should have been created with firedrake-zenodo.")
    # Used for testing if Zenodo broke the API
    # Tries to resolve to a known DOI and immediately exits.
    parser.add_argument("--test-doi-resolution", action="store_true",
                        help=argparse.SUPPRESS)
    parser.add_argument("--package-branch", type=str, nargs=2, action="append", metavar=("PACKAGE", "BRANCH"),
                        help="Specify which branch of a package to use. This takes two arguments, the package name and the branch.")
    parser.add_argument("--verbose", "-v", action="store_true", help="Produce more verbose debugging output.")
    parser.add_argument("--mpicc", type=str,
                        action="store", default=None,
                        help="C compiler to use when building with MPI. If not set, MPICH will be downloaded and used.")
    parser.add_argument("--mpicxx", type=str,
                        action="store", default=None,
                        help="C++ compiler to use when building with MPI. If not set, MPICH will be downloaded and used.")
    parser.add_argument("--mpif90", type=str,
                        action="store", default=None,
                        help="Fortran compiler to use when building with MPI. If not set, MPICH will be downloaded and used.")
    parser.add_argument("--mpiexec", type=str,
                        action="store", default=None,
                        help="MPI launcher. If not set, MPICH will be downloaded and used.")
    parser.add_argument("--show-petsc-configure-options", action="store_true",
                        help="Print out the configure options passed to PETSc and exit")
    parser.add_argument("--show-dependencies", action="store_true",
                        help="Print out the package manager used and packages installed/required.")
    parser.add_argument("--venv-name", default="firedrake",
                        type=str, action="store",
                        help="Name of the venv to create (default is 'firedrake')")
    parser.add_argument("--install", action="append", dest="packages",
                        help="Additional packages to be installed. The address should be in format vcs+protocol://repo_url/#egg=pkg&subdirectory=pkg_dir . Some additional packages have shortcut install options for more information see --install-help.")
    parser.add_argument("--install-help", action="store_true",
                        help="Provide information on packages which can be installed using shortcut names.")
    parser.add_argument("--cache-dir", type=str,
                        action="store",
                        help="Directory to use for disk caches of compiled code (default is the .cache subdirectory of the Firedrake installation).")
    parser.add_argument("--documentation-dependencies", action="store_true",
                        help="Install the dependencies required to build the documentation")

    args = parser.parse_args()

    # If the user has set any MPI info, they must set them all
    if args.mpicc or args.mpicxx or args.mpif90 or args.mpiexec:
        if not (args.mpicc and args.mpicxx and args.mpif90 and args.mpiexec):
            log.error("If you set any MPI information, you must set all of {mpicc, mpicxx, mpif90, mpiexec}.")
            sys.exit(1)

    if args.package_branch:
        branches = {package.lower(): branch for package, branch in args.package_branch}
    if args.test_doi_resolution:
        actual = resolve_doi_branches("10.5281/zenodo.1322546")
        expect = {'coffee': '87e50785d3a05b111f5423a66d461cd44cc4bdc9',
                  'finat': 'aa74fd499304c8363a4520555fd62ef21e8e5e1f',
                  'fiat': '184601a46c24fb5cbf8fd7961d22b16dd26890e7',
                  'firedrake': '6a30b64da01eb587dcc0e04e8e6b84fe4839bdb7',
                  'petsc': '413f72f04f5cb0a010c85e03ed029573ff6d4c63',
                  'petsc4py': 'ac2690070a80211dfdbab04634bdb3496c14ca0a',
                  'tsfc': 'fe9973eaacaa205fd491cd1cc9b3743b93a3d076',
                  'ufl': 'c5eb7fbe89c1091132479c081e6fa9c182191dcc',
                  'pyop2': '741a21ba9a62cb67c0aa300a2e199436ea8cb61c'}
        if actual != expect:
            log.error("Unable to resolve DOI correctly.")
            log.error("You'll need to figure out how Zenodo have changed their API.")
            sys.exit(1)
        else:
            log.info("DOI resolution test passed.")
            sys.exit(0)
    if args.doi:
        branches = resolve_doi_branches(args.doi[0])

    args.prefix = False  # Disabled as untested
    args.packages = args.packages or []

    config = FiredrakeConfiguration(args)
else:
    # This duplicates code from firedrake_configuration in order to avoid the module dependency and allow for installation recovery.
    try:
        with open(os.path.join(os.environ["VIRTUAL_ENV"],
                               ".configuration.json"), "r") as f:
            config = json.load(f)

    except FileNotFoundError:
        # Fall back to the old location.
        import firedrake_configuration

        config = firedrake_configuration.get_config()
        if config is None:
            raise InstallError("Failed to find existing Firedrake configuration")

    parser = ArgumentParser(description="""Update this firedrake install to the latest versions of all packages.""",
                            formatter_class=RawDescriptionHelpFormatter)
    parser.add_argument("--no-update-script", action="store_false", dest="update_script",
                        help="Do not update script before updating Firedrake.")
    parser.add_argument("--rebuild", action="store_true",
                        help="Rebuild all packages even if no new version is available. Usually petsc and petsc4py are only rebuilt if they change. All other packages are always rebuilt.")
    parser.add_argument("--rebuild-script", action="store_true",
                        help="Only rebuild the firedrake-install script. Use this option if your firedrake-install script is broken and a fix has been released in upstream Firedrake. You will need to specify any other options which you wish to be honoured by your new update script.")
    parser.add_argument("--slepc", action="store_true", dest="slepc", default=config["options"]["slepc"],
                        help="Install SLEPc along with PETSc")
    parser.add_argument("--opencascade", action="store_true", dest="opencascade", default=config["options"].get("opencascade", False),
                        help="Install OpenCASCADE for CAD integration.")
    group = parser.add_mutually_exclusive_group()
    group.add_argument("--honour-petsc-dir", action="store_true",
                       default=config["options"].get("honour_petsc_dir", False),
                       help="Usually it is best to let Firedrake build its own PETSc. If you wish to use another PETSc, set PETSC_DIR and pass this option.")
    group.add_argument("--petsc-int-type", choices=["int32", "int64"],
                       default="int32", type=str,
                       help="The integer type used by PETSc.  Use int64 if you need to solve problems with more than 2 billion degrees of freedom.  Only takes effect if firedrake-install builds PETSc.")

    parser.add_argument("--honour-pythonpath", action="store_true", default=config["options"].get("honour_pythonpath", False),
                        help="Pointing to external Python packages is usually a user error. Set this option if you know that you want PYTHONPATH set.")
    parser.add_argument("--clean", action='store_true',
                        help="Delete any remnants of obsolete Firedrake components.")
    parser.add_argument("--verbose", "-v", action="store_true", help="Produce more verbose debugging output.")
    parser.add_argument("--install", action="append", dest="packages", default=config["options"].get("packages", []),
                        help="Additional packages to be installed. The address should be in format vcs+protocol://repo_url/#egg=pkg&subdirectory=pkg_dir. Some additional packages have shortcut install options for more information see --install-help.")
    parser.add_argument("--install-help", action="store_true",
                        help="Provide information on packages which can be installed using shortcut names.")
    parser.add_argument("--cache-dir", type=str,
                        action="store", default=config["options"].get("cache_dir", ""),
                        help="Directory to use for disk caches of compiled code (default is the .cache subdirectory of the Firedrake installation).")
    parser.add_argument("--documentation-dependencies", action="store_true",
                        help="Install the dependencies required to build the documentation")
    parser.add_argument("--show-dependencies", action="store_true",
                        help="Print out the package manager used and packages installed/required.")

    args = parser.parse_args()

    args.packages = list(set(args.packages))  # remove duplicates

    petsc_int_type_changed = False
    if config["options"].get("petsc_int_type", "int32") != args.petsc_int_type:
        petsc_int_type_changed = True
        args.rebuild = True

    config = deep_update(config, FiredrakeConfiguration(args))

if args.install_help:
    help_string = """
You can install the following packages by passing --install shortname
where shortname is one of the names given below:

"""
    componentformat = "|{:10}|{:70}|\n"
    header = componentformat.format("Name", "Description")
    line = "-" * (len(header) - 1) + "\n"
    help_string += line + header + line
    for package, d in firedrake_apps.items():
        help_string += componentformat.format(package, d[0])
    help_string += line
    print(help_string)
    sys.exit(0)


@atexit.register
def print_log_location():
    log.info("\n\n%s log saved in %s" % (mode.capitalize(), logfile))


class directory(object):
    """Context manager that executes body in a given directory"""
    def __init__(self, dir):
        self.dir = os.path.abspath(dir)

    def __enter__(self):
        self.olddir = os.path.abspath(os.getcwd())
        log.debug("Old path '%s'" % self.olddir)
        log.debug("Pushing path '%s'" % self.dir)
        os.chdir(self.dir)

    def __exit__(self, *args):
        log.debug("Popping path '%s'" % self.dir)
        os.chdir(self.olddir)
        log.debug("New path '%s'" % self.olddir)


class environment(object):
    def __init__(self, **env):
        self.old = os.environ.copy()
        self.new = env

    def __enter__(self):
        os.environ.update(self.new)

    def __exit__(self, *args):
        os.environ = self.old


options = config["options"]

# Apply short cut package names. pyadjoint shoud no longer turn up the packages list because it is a hard dependency.
options["packages"] = [firedrake_apps.get(p, (None, p))[1] for p in options["packages"] if not p.endswith("pyadjoint")]


# Record of obsolete packages which --clean should remove from old installs.
old_git_packages = ["dolfin-adjoint", "libadjoint"]

if mode == "install":
    firedrake_env = os.path.abspath(args.venv_name)
else:
    firedrake_env = os.environ["VIRTUAL_ENV"]

if "cache_dir" not in config["options"] or not config["options"]["cache_dir"]:
    config["options"]["cache_dir"] = os.path.join(firedrake_env, ".cache")

# venv install
python = ["%s/bin/python" % firedrake_env]
# Use the pip from the venv
pip = python + ["-m", "pip"]
pipinstall = pip + ["install", "--no-binary", ",".join(wheel_blacklist)]


# This context manager should be used whenever arguments should be temporarily added to pipinstall.
class pipargs(object):
    def __init__(self, *args):
        self.args = args

    def __enter__(self):
        self.save = pipinstall.copy()
        pipinstall.extend(self.args)

    def __exit__(self, *args, **kwargs):
        global pipinstall
        pipinstall = self.save


pyinstall = python + ["setup.py", "install"]

if "PYTHONPATH" in os.environ and not args.honour_pythonpath:
    quit("""The PYTHONPATH environment variable is set. This is probably an error.
If you really want to use your own Python packages, please run again with the
--honour-pythonpath option.
""")

petsc_opts = "--download-eigen=%s/src/eigen-3.3.3.tgz " % firedrake_env

petsc_opts += "--with-fortran-bindings=0 "

petsc_options = {"--with-fortran-bindings=0",
                 "--with-debugging=0",
                 "--with-shared-libraries=1",
                 "--with-c2html=0",
                 "--download-eigen=%s/src/eigen-3.3.3.tgz " % firedrake_env,
                 # File format
                 "--download-hdf5",
                 # AMG
                 "--download-hypre",
                 # Sparse direct solver
                 "--download-superlu_dist",
                 # Parallel mesh partitioner
                 "--download-ptscotch",
                 # For superlu_dist amongst others.
                 "--with-cxx-dialect=C++11"}

if not options["minimal_petsc"]:
    petsc_options.add("--with-zlib")
    # File formats
    petsc_options.add("--download-netcdf")
    petsc_options.add("--download-pnetcdf")
    petsc_options.add("--download-exodusii")
    # Sparse direct solvers
    petsc_options.add("--download-suitesparse")
    petsc_options.add("--download-pastix")
    # Required by pastix
    petsc_options.add("--download-hwloc")
    # Serial mesh partitioner
    petsc_options.add("--download-metis")
    if options.get("with_parmetis", None):
        # Non-free license.
        petsc_options.add("--download-parmetis")

if options["petsc_int_type"] == "int32":
    # Sparse direct solver
    petsc_options.add("--download-scalapack")  # Needed for mumps
    petsc_options.add("--download-mumps")
    # Serial mesh partitioner
    petsc_options.add("--download-chaco")
    if not options["minimal_petsc"]:
        # AMG
        petsc_options.add("--download-ml")
else:
    petsc_options.add("--with-64-bit-indices")

if options.get("mpiexec") is not None:
    petsc_options.add("--with-mpiexec={}".format(options["mpiexec"]))
<<<<<<< HEAD
=======
    petsc_options.add("--with-cc={}".format(options["mpicc"]))
    petsc_options.add("--with-cxx={}".format(options["mpicxx"]))
    petsc_options.add("--with-fc={}".format(options["mpif90"]))
>>>>>>> e4cefd12
else:
    # Download mpich if the user does not tell us about an MPI.
    petsc_options.add("--download-mpich")

<<<<<<< HEAD
petsc_options |= set(os.environ.get("PETSC_CONFIGURE_OPTIONS", "").split())
=======
petsc_options = list(petsc_options) + shlex.split(os.environ.get("PETSC_CONFIGURE_OPTIONS", ""))
>>>>>>> e4cefd12

if mode == "update" and petsc_int_type_changed:
    log.warning("""Force rebuilding all packages because PETSc int type changed""")


def check_call(arguments):
    try:
        log.debug("Running command '%s'", " ".join(arguments))
        log.debug(subprocess.check_output(arguments, stderr=subprocess.STDOUT, env=os.environ).decode())
    except subprocess.CalledProcessError as e:
        log.debug(e.output.decode())
        raise


def check_output(args):
    try:
        log.debug("Running command '%s'", " ".join(args))
        return subprocess.check_output(args, stderr=subprocess.STDOUT, env=os.environ).decode()
    except subprocess.CalledProcessError as e:
        log.debug(e.output.decode())
        raise


def brew_install(name, options=None):
    try:
        # Check if it's already installed
        check_call(["brew", "list", name])
    except subprocess.CalledProcessError:
        # If not found, go ahead and install
        arguments = [name]
        if options:
            arguments = options + arguments
        if args.verbose:
            arguments = ["--verbose"] + arguments
        check_call(["brew", "install"] + arguments)


def apt_check(name):
    log.info("Checking for presence of package %s..." % name)
    # Note that subprocess return codes have the opposite logical
    # meanings to those of Python variables.
    try:
        check_call(["dpkg-query", "-s", name])
        log.info("  installed.")
        return True
    except subprocess.CalledProcessError:
        log.info("  missing.")
        return False


def apt_install(names):
    log.info("Installing missing packages: %s." % ", ".join(names))
    if sys.stdin.isatty():
        subprocess.check_call(["sudo", "apt-get", "install"] + names)
    else:
        log.info("Non-interactive stdin detected; installing without prompts")
        subprocess.check_call(["sudo", "apt-get", "-y", "install"] + names)


def split_requirements_url(url):
    name = url.split(".git")[0].split("#")[0].split("/")[-1]
    spliturl = url.split("://")[1].split("#")[0].split("@")
    try:
        plain_url, branch = spliturl
    except ValueError:
        plain_url = spliturl[0]
        branch = "master"
    return name, plain_url, branch


def git_url(plain_url, protocol):
    if protocol == "ssh":
        return "git@%s:%s" % tuple(plain_url.split("/", 1))
    elif protocol == "https":
        return "https://%s" % plain_url
    else:
        raise ValueError("Unknown git protocol: %s" % protocol)


def git_clone(url):
    name, plain_url, branch = split_requirements_url(url)
    if name == "petsc" and args.honour_petsc_dir:
        log.info("Using existing petsc installation\n")
        return name
    log.info("Cloning %s\n" % name)
    branch = branches.get(name.lower(), branch)
    try:
        if options["disable_ssh"]:
            raise InstallError("Skipping ssh clone because --disable-ssh")
        # note: so far only loopy requires submodule
        check_call(["git", "clone", "-q", "--recursive", git_url(plain_url, "ssh")])
        log.info("Successfully cloned repository %s" % name)
    except (subprocess.CalledProcessError, InstallError):
        if not options["disable_ssh"]:
            log.warning("Failed to clone %s using ssh, falling back to https." % name)
        try:
            check_call(["git", "clone", "-q", "--recursive", git_url(plain_url, "https")])
            log.info("Successfully cloned repository %s." % name)
        except subprocess.CalledProcessError:
            log.error("Failed to clone %s branch %s." % (name, branch))
            raise
    with directory(name):
        try:
            log.info("Checking out branch %s" % branch)
            check_call(["git", "checkout", "-q", branch])
            log.info("Successfully checked out branch %s" % branch)
        except subprocess.CalledProcessError:
            log.error("Failed to check out branch %s" % branch)
            raise
    return name


def list_cloned_dependencies(name):
    log.info("Finding dependencies of %s\n" % name)
    deps = OrderedDict()
    try:
        for dep in open(name + "/requirements-git.txt", "r"):
            name = split_requirements_url(dep.strip())[0]
            deps[name] = dep.strip()
    except IOError:
        pass
    return deps


def clone_dependencies(name):
    log.info("Cloning the dependencies of %s" % name)
    deps = []
    try:
        for dep in open(name + "/requirements-git.txt", "r"):
            deps.append(git_clone(dep.strip()))
    except IOError:
        pass
    return deps


def git_update(name, url=None):
    # Update the named git repo and return true if the current branch actually changed.
    log.info("Updating the git repository for %s" % name)
    with directory(name):
        git_sha = check_output(["git", "rev-parse", "HEAD"])
        # Ensure remotes get updated if and when we move repositories.
        if url:
            plain_url = split_requirements_url(url)[1]
            current_url = check_output(["git", "remote", "-v"]).split()[1]
            protocol = "https" if current_url.startswith("https") else "ssh"
            new_url = git_url(plain_url, protocol)
            # Ensure we only change from bitbucket to github and not the reverse.
            if new_url != current_url and "bitbucket.org" in current_url \
               and ("github.com/firedrakeproject" in plain_url
                    or "github.com/dolfin-adjoint" in plain_url):
                log.info("Updating git remote for %s" % name)
                check_call(["git", "remote", "set-url", "origin", new_url])
        check_call(["git", "pull", "--recurse-submodules"])
        git_sha_new = check_output(["git", "rev-parse", "HEAD"])
    return git_sha != git_sha_new


def run_pip(args):
    check_call(pip + args)


def run_pip_install(pipargs):
    # Make pip verbose when logging, so we see what the
    # subprocesses wrote out.
    # Particularly important for debugging petsc fails.
    pipargs = ["-vvv"] + pipargs
    check_call(pipinstall + pipargs)


def run_cmd(args):
    check_call(args)


def pip_requirements(package):
    log.info("Installing pip dependencies for %s" % package)
    if os.path.isfile("%s/requirements-ext.txt" % package):
        run_pip_install(["-r", "%s/requirements-ext.txt" % package])
    elif os.path.isfile("%s/requirements.txt" % package):
        if package == "COFFEE":
            # FIXME: Horrible hack to work around
            # https://github.com/coin-or/pulp/issues/123
            run_pip_install(["--no-deps", "-r", "%s/requirements.txt" % package])
        elif package == "pyadjoint":
            with open("%s/requirements.txt" % package, "r") as f:
                reqs = f.readlines()
            for req in reqs:
                req = req.strip()
                try:
                    run_pip_install([req])
                except subprocess.CalledProcessError as e:
                    if req == "tensorflow":
                        log.debug("Skipping failing install of optional pyadjoint dependency tensorflow")
                    else:
                        raise e
        elif package == "loopy":
            # loopy dependencies are installed in setup.py
            return
        else:
            run_pip_install(["-r", "%s/requirements.txt" % package])
    else:
        log.info("No dependencies found. Skipping.")


def install(package):
    log.info("Installing %s" % package)
    if package == "petsc/":
        build_and_install_petsc()
    # The following outrageous hack works around the fact that petsc and co. cannot be installed in developer mode.
    elif package not in ["petsc4py/", "slepc/", "slepc4py/"]:
        run_pip_install(["-e", package])
    else:
        run_pip_install(["--ignore-installed", package])


def clean(package):
    log.info("Cleaning %s" % package)
    with directory(package):
        check_call(["python", "setup.py", "clean"])


def pip_uninstall(package):
    log.info("Removing existing %s installations\n" % package)
    # Uninstalling something with pip is an absolute disaster.  We
    # have to use pip freeze to list all available packages "locally"
    # and keep on removing the one we want until it is gone from this
    # list!  Yes, pip will happily have two different versions of the
    # same package co-existing.  Moreover, depending on the phase of
    # the moon, the order in which they are uninstalled is not the
    # same as the order in which they appear on sys.path!
    again = True
    uninstalled = False
    i = 0
    while again:
        # List installed packages, "locally".  In a venv,
        # this just tells me packages in the venv, otherwise it
        # gives me everything.
        lines = check_output(pip + ["freeze", "-l"])
        again = False
        for line in lines.split("\n"):
            # Do we have a locally installed package?
            if line.startswith(package+'=='):
                # Uninstall it.
                run_pip(["uninstall", "-y", line.strip()])
                uninstalled = True
                # Go round again, because THERE MIGHT BE ANOTHER ONE!
                again = True
        i += 1
        if i > 10:
            raise InstallError("pip claims it uninstalled %s more than 10 times.  Something is probably broken.", package)
    return uninstalled


def get_petsc_dir():
    if args.honour_petsc_dir:
        try:
            petsc_dir = os.environ["PETSC_DIR"]
        except KeyError:
            raise InstallError("Unable to find installed PETSc (did you forget to set PETSC_DIR?)")
        petsc_arch = os.environ.get("PETSC_ARCH", "")
    else:
        petsc_dir = os.path.join(os.environ["VIRTUAL_ENV"], "src", "petsc")
        petsc_arch = "default"

    return petsc_dir, petsc_arch


def get_slepc_dir():
    petsc_dir, petsc_arch = get_petsc_dir()
    if args.honour_petsc_dir:
        try:
            slepc_dir = os.environ["SLEPC_DIR"]
        except KeyError:
            raise InstallError("Need to set SLEPC_DIR for --slepc with --honour-petsc-dir")
    else:
        try:
            slepc_dir = check_output(python
                                     + ["-c", "import slepc; print(slepc.get_slepc_dir())"]).strip()
        except subprocess.CalledProcessError:
            raise InstallError("Unable to find installed SLEPc")
    return slepc_dir, petsc_arch


def build_and_install_petsc():
    import hashlib
    import urllib.request
    tarball = "eigen-3.3.3.tgz"
    url = "https://github.com/eigenteam/eigen-git-mirror/archive/3.3.3.tar.gz"
    sha = hashlib.sha256()
    # Accept eigen either from github or the previous bitbucket location.
    expect = ("df6082711532336354466bab70f66c16ff88e616ac3884eba555b6f0b4860e65",
              "94878cbfa27b0d0fbc64c00d4aafa137f678d5315ae62ba4aecddbd4269ae75f")
    if not os.path.exists(tarball):
        log.info("Downloading Eigen from '%s' to '%s'" % (url, tarball))
        urllib.request.urlretrieve(url, filename=tarball)
    else:
        log.info("Eigen tarball already downloaded to '%s'" % tarball)
    log.info("Checking Eigen tarball integrity")
    with open(tarball, "rb") as f:
        while True:
            data = f.read(65536)
            if not data:
                break
            sha.update(data)
    actual = sha.hexdigest()
    if actual not in expect:
        raise InstallError("Downloaded Eigen tarball has incorrect sha256sum, expected '%s', was '%s'",
                           expect, actual)
    else:
        log.info("Eigen tarball hash valid")
<<<<<<< HEAD
    log.info("Building PETSc. \nDepending on your platform, may take between a few minutes and an hour or more to build!")
=======
    log.info("Depending on your platform, PETSc may take an hour or more to build!")
>>>>>>> e4cefd12
    assert not args.honour_petsc_dir  # Belt and braces security before we start clobbering things.
    with directory("petsc"):
        petsc_dir, petsc_arch = get_petsc_dir()
        check_call(["rm", "-rf", os.path.join(petsc_dir, petsc_arch)])
        check_call(["./configure", "PETSC_DIR={}".format(petsc_dir), "PETSC_ARCH={}".format(petsc_arch)] + list(petsc_options))
        check_call(["make", "PETSC_DIR={}".format(petsc_dir), "PETSC_ARCH={}".format(petsc_arch), "all"])


def build_and_install_h5py():
    import shutil
    log.info("Installing h5py")
    # Clean up old downloads
    if os.path.exists("h5py-2.5.0"):
        log.info("Removing old h5py-2.5.0 source")
        shutil.rmtree("h5py-2.5.0")
    if os.path.exists("h5py.tar.gz"):
        log.info("Removing old h5py.tar.gz")
        os.remove("h5py.tar.gz")

    url = "git+https://github.com/firedrakeproject/h5py.git@firedrake#egg=h5py"
    if os.path.exists("h5py"):
        changed = False
        with directory("h5py"):
            # Rewrite old h5py/h5py remote to firedrakeproject/h5py remote.
            plain_url = split_requirements_url(url)[1]
            current_remote = check_output(["git", "remote", "-v"]).split()[1]
            proto = "https" if current_remote.startswith("https") else "ssh"
            new_remote = git_url(plain_url, proto)
            if new_remote != current_remote and "h5py/h5py.git" in current_remote:
                log.info("Updating git remote for h5py from %s to %s", current_remote, new_remote)
                check_call(["git", "remote", "set-url", "origin", new_remote])
                check_call(["git", "fetch", "-p", "origin"])
                check_call(["git", "checkout", "firedrake"])
                changed = True
        changed |= git_update("h5py")
    else:
        git_clone(url)
        changed = True

    petsc_dir, petsc_arch = get_petsc_dir()
    hdf5_dir = "%s/%s" % (petsc_dir, petsc_arch)
    if changed or args.rebuild:
        log.info("Linking h5py against PETSc found in %s\n" % hdf5_dir)
        with environment(HDF5_DIR=hdf5_dir,
                         HDF5_MPI="ON"):
            # Only uninstall if things changed.
            pip_uninstall("h5py")
            # Pip installing from dirty directory is potentially unsafe.
            with directory("h5py/"):
                check_call(["git", "clean", "-fdx"])
            install("h5py/")
    else:
        log.info("No need to rebuild h5py")


def build_and_install_libsupermesh():
    log.info("Installing libsupermesh")
    url = "git+https://bitbucket.org/libsupermesh/libsupermesh.git"
    if os.path.exists("libsupermesh"):
        log.info("Updating the git repository for libsupermesh")
        with directory("libsupermesh"):
            check_call(["git", "fetch"])
            git_sha = check_output(["git", "rev-parse", "HEAD"])
            git_sha_new = check_output(["git", "rev-parse", "@{u}"])
            changed = git_sha != git_sha_new
            if changed:
                check_call(["git", "reset", "--hard"])
                check_call(["git", "pull"])
    else:
        git_clone(url)
        changed = True
    if changed:
        with directory("libsupermesh"):
            check_call(["git", "reset", "--hard"])
            check_call(["git", "clean", "-f", "-x", "-d"])
            check_call(["mkdir", "-p", "build"])
            with directory("build"):
                check_call(["cmake", "..", "-DBUILD_SHARED_LIBS=ON",
                            "-DCMAKE_INSTALL_PREFIX=" + firedrake_env,
                            "-DMPI_C_COMPILER=" + cc,
                            "-DMPI_CXX_COMPILER=" + cxx,
                            "-DMPI_Fortran_COMPILER=" + f90,
                            "-DCMAKE_Fortran_COMPILER=" + f90])
                check_call(["make"])
                check_call(["make", "install"])
    else:
        log.info("No need to rebuild libsupermesh")


def build_and_install_pythonocc():
    log.info("Installing pythonocc-core")
    url = "git+https://github.com/tpaviot/pythonocc-core.git@595b0a4e8e60e8d6011bea0cdb54ac878efcfcd2"
    if not os.path.exists("pythonocc-core"):
        git_clone(url)
        with directory("pythonocc-core"):
            check_call(["git", "reset", "--hard"])
            check_call(["git", "clean", "-f", "-x", "-d"])
            check_call(["mkdir", "-p", "build"])
            with directory("build"):
                check_call(["cmake", "..",
                            "-DCMAKE_INSTALL_PREFIX=" + firedrake_env,
                            "-DPYTHON_EXECUTABLE=" + python[0],
                            "-DMPI_C_COMPILER=" + cc,
                            "-DMPI_CXX_COMPILER=" + cxx,
                            "-DMPI_Fortran_COMPILER=" + f90,
                            "-DCMAKE_Fortran_COMPILER=" + f90])
                check_call(["make", "install"])
    else:
        log.info("No need to rebuild pythonocc-core")


def build_and_install_libspatialindex():
    log.info("Installing libspatialindex")
    if os.path.exists("libspatialindex"):
        log.info("Updating the git repository for libspatialindex")
        with directory("libspatialindex"):
            check_call(["git", "fetch"])
            git_sha = check_output(["git", "rev-parse", "HEAD"])
            git_sha_new = check_output(["git", "rev-parse", "@{u}"])
            libspatialindex_changed = git_sha != git_sha_new
            if libspatialindex_changed:
                check_call(["git", "reset", "--hard"])
                check_call(["git", "pull"])
    else:
        git_clone("git+https://github.com/firedrakeproject/libspatialindex.git")
        libspatialindex_changed = True

    if libspatialindex_changed:
        with directory("libspatialindex"):
            # Clean source directory
            check_call(["git", "reset", "--hard"])
            check_call(["git", "clean", "-f", "-x", "-d"])
            # Patch Makefile.am to skip building test
            check_call(["sed", "-i", "-e", "/^SUBDIRS/s/ test//", "Makefile.am"])
            # Build and install
            check_call(["./autogen.sh"])
            check_call(["./configure", "--prefix=" + firedrake_env,
                        "--enable-shared", "--disable-static"])
            check_call(["make"])
            check_call(["make", "install"])
    else:
        log.info("No need to rebuild libspatialindex")


def build_and_install_slepc():
    petsc_dir, petsc_arch = get_petsc_dir()

    if args.honour_petsc_dir:
        slepc_dir, slepc_arch = get_slepc_dir()
        log.info("Using installed SLEPc from %s/%s", slepc_dir, slepc_arch)
    else:
        log.info("Installing SLEPc.")
        url = "git+https://github.com/firedrakeproject/slepc.git@firedrake"
        if os.path.exists("slepc"):
            slepc_changed = False
            with directory("slepc"):
                plain_url = split_requirements_url(url)[1]
                current_remote = check_output(["git", "remote", "-v"]).split()[1]
                proto = "https" if current_remote.startswith("https") else "ssh"
                new_remote = git_url(plain_url, proto)
                if new_remote != current_remote:
                    log.info("Updating git remote for SLEPc from %s to %s", current_remote, new_remote)
                    check_call(["git", "remote", "set-url", "origin", new_remote])
                    check_call(["git", "fetch", "-p", "origin"])
                    check_call(["git", "checkout", "firedrake"])
                    slepc_changed = True
            slepc_changed |= git_update("slepc")
        else:
            git_clone(url)
            slepc_changed = True
        if slepc_changed:
            install("slepc/")
        else:
            log.info("No need to rebuild SLEPc")

    log.info("Installing slepc4py.")
    url = "git+https://github.com/firedrakeproject/slepc4py.git@firedrake"
    if os.path.exists("slepc4py"):
        slepc4py_changed = False
        with directory("slepc4py"):
            plain_url = split_requirements_url(url)[1]
            current_remote = check_output(["git", "remote", "-v"]).split()[1]
            proto = "https" if current_remote.startswith("https") else "ssh"
            new_remote = git_url(plain_url, proto)
            if new_remote != current_remote:
                log.info("Updating git remote for slepc4py from %s to %s", current_remote, new_remote)
                check_call(["git", "remote", "set-url", "origin", new_remote])
                check_call(["git", "fetch", "-p", "origin"])
                check_call(["git", "checkout", "firedrake"])
                slepc4py_changed = True
        slepc4py_changed |= git_update("slepc4py")
    else:
        git_clone(url)
        slepc4py_changed = True
    if slepc4py_changed:
        install("slepc4py/")
    else:
        log.info("No need to rebuild slepc4py")


def install_documentation_dependencies():
    """Just install the required dependencies. There are no provenance
    issues here so no need to record this in the configuration dict."""
    log.info("Installing documentation dependencies")
    run_pip_install(["sphinx"])
    run_pip_install(["sphinxcontrib-bibtex"])
    run_pip_install(["git+https://github.com/sphinx-contrib/youtube.git"])


def clean_obsolete_packages():
    dirs = os.listdir(".")
    for package in old_git_packages:
        pip_uninstall(package)
        if package in dirs:
            shutil.rmtree(package)


def quit(message):
    log.error(message)
    sys.exit(1)


def build_update_script():
    log.info("Creating firedrake-update script.")
    with open("firedrake/scripts/firedrake-install", "r") as f:
        update_script = f.read()

    try:
        os.mkdir("../bin")
    except OSError:
        pass
    with open("../bin/firedrake-update", "w") as f:
        f.write(update_script)
    check_call(["chmod", "a+x", "../bin/firedrake-update"])


<<<<<<< HEAD
=======
if args.rebuild_script:
    os.chdir(os.path.dirname(os.path.realpath(__file__)) + ("/../.."))

    build_update_script()

    log.info("Successfully rebuilt firedrake-update.\n")

    log.info("To upgrade firedrake, run firedrake-update")
    sys.exit(0)


>>>>>>> e4cefd12
def create_compiler_env(cc, cxx, f90):
    env = dict()
    if cc:
        env["MPICC"] = cc
        env["MPI_C_COMPILER"] = cc
        env["CC"] = cc
    if cxx:
        env["MPICXX"] = cxx
        env["MPI_CXX_COMPILER"] = cxx
        env["CXX"] = cxx
    if f90:
        env["MPIF90"] = f90
        env["MPI_C_COMPILER"] = f90
        env["F90"] = f90

    return env


if mode == "install" and args.show_petsc_configure_options:
    log.info("*********************************************")
    log.info("Would build PETSc with the following options:")
    log.info("*********************************************\n")
    log.info("\n".join(petsc_options))
    log.info("\nEigen will be downloaded from https://github.com/eigenteam/eigen-git-mirror/archive/3.3.3.tar.gz")
    sys.exit(0)


if "PETSC_DIR" in os.environ and not args.honour_petsc_dir:
    quit("""The PETSC_DIR environment variable is set. This is probably an error.
If you really want to use your own PETSc build, please run again with the
--honour-petsc-dir option.
""")

if "PETSC_DIR" not in os.environ and args.honour_petsc_dir:
    quit("""The --honour-petsc-dir is set, but PETSC_DIR environment variable is
not defined. If you have compiled PETSc manually, set PETSC_DIR
(and optionally PETSC_ARCH) variables to point to the build directory.
""")

if "SLEPC_DIR" not in os.environ and args.honour_petsc_dir and options["slepc"]:
    quit("""If you use --honour-petsc-dir, you must also build SLEPc manually
and set the SLEPC_DIR environment variable appropriately""")

if "SLEPC_DIR" in os.environ and not args.honour_petsc_dir and options["slepc"]:
    quit("""The SLEPC_DIR environment variable is set.  If you want to use
your own SLEPc version, you must also build your own PETSc and run
with --honour-petsc-dir.""")

if platform.uname()[0] == "Darwin" and args.opencascade:
    quit("""Sorry, automatically installing opencascade on OSX hasn't been
implemented yet. (It's not a supported package in brew.)
Please contact us to get this working.""")

log.debug("*** Current environment (output of 'env') ***")
log.debug(check_output(["env"]))
log.debug("\n\n")

if mode == "install" or not args.update_script:
    # Check operating system.
    osname = platform.uname()[0]
    required_packages = None
    package_manager = None
    if osname == "Darwin":
        package_manager = "brew"
        required_packages = ["gcc",
                             "python3",
                             "autoconf",
                             "automake",
                             "cmake",
                             "libtool",
                             "mercurial",
                             "boost"]
    elif osname == "Linux":
        package_manager = "apt-get"
        required_packages = ["build-essential",
                             "autoconf",
                             "automake",
                             "bison",  # for ptscotch
                             "flex",   # for ptscotch
                             "cmake",
                             "gfortran",
                             "git",
                             "libblas-dev",
                             "liblapack-dev",
                             "libtool",
                             "mercurial",
                             "mpich",
                             "python3-dev",
                             "python3-pip",
                             "python3-tk",
                             "python3-venv",
                             "zlib1g-dev",
                             "libboost-dev"]  # For ROL in pyadjoint
        if args.opencascade:
            required_packages.append("liboce-ocaf-dev")
            required_packages.append("swig")
    else:
        log.warning("You do not appear to be running Linux or MacOS. Please do not be surprised if this install fails.")

    if args.show_dependencies:
        log.info("\n************************************************")
        log.info("The following dependencies need to be installed:")
        log.info("************************************************\n")
        log.info("* A C and C++ compiler (for example gcc/g++ or clang), GNU make")
        log.info("* A Fortran compiler (for PETSc)")
        log.info("* Blas and Lapack")
        log.info("* Boost")
        log.info("* Git, Mercurial")
        log.info("* Python version >=3.5")
        log.info("* The Python headers")
        log.info("* autoconf, automake, libtool")
        log.info("* CMake")
        if osname == "Linux":
            log.info("* zlib, bison, flex")
        if package_manager:
            log.info("\n********************************************")
            log.info("The following %s packages are recommended:" % (package_manager))
            log.info("********************************************\n")
            log.info("\n".join(required_packages))
            log.info("\nThey will be installed by %s unless --no-package-manager is used." % (package_manager))
            if osname == "Darwin":
                log.info("\nIn addition, the command line tools will be installed using xcode")
        sys.exit(0)

    if osname == "Darwin":
        if options["package_manager"]:

            log.info("Installing command line tools...")
            try:
                check_call(["xcode-select", "--install"])
            except subprocess.CalledProcessError:
                # expected failure if already installed
                pass

            try:
                check_call(["brew", "--version"])
            except subprocess.CalledProcessError:
                quit("Homebrew not found. Please install it using the instructions at http://brew.sh and then try again.")

            log.info("Installing required packages via homebrew. You can safely ignore warnings that packages are already installed")
            # Ensure a fortran compiler is available
<<<<<<< HEAD
            brew_install("gcc")
            brew_install("python3")
            brew_install("autoconf")
            brew_install("automake")
            brew_install("cmake")
            brew_install("libtool")
            brew_install("mercurial")
            brew_install("boost")
=======
            for package in required_packages:
                brew_install(package)
>>>>>>> e4cefd12
        else:
            log.info("Xcode and homebrew installation disabled. Proceeding on the rash assumption that packaged dependencies are in place.")
            log.info("Please use the --show-dependencies for more information.")

    elif osname == "Linux":
        # Check for apt.
        try:
            if not options["package_manager"]:
                raise InstallError
            check_call(["apt-get", "--version"])

<<<<<<< HEAD
            apt_packages = ["build-essential",
                            "autoconf",
                            "automake",
                            "bison",  # for ptscotch
                            "flex",   # for ptscotch
                            "cmake",
                            "gfortran",
                            "git",
                            "libblas-dev",
                            "liblapack-dev",
                            "libtool",
                            "mercurial",
                            "mpich",
                            "python3-dev",
                            "python3-pip",
                            "python3-tk",
                            "python3-venv",
                            "zlib1g-dev",
                            "libboost-dev"]  # For ROL in pyadjoint

            if args.opencascade:
                apt_packages.append("liboce-ocaf-dev")
                apt_packages.append("swig")

            missing_packages = [p for p in apt_packages if not apt_check(p)]
=======
            missing_packages = [p for p in required_packages if not apt_check(p)]
>>>>>>> e4cefd12
            if missing_packages:
                apt_install(missing_packages)

        except (subprocess.CalledProcessError, InstallError):
            log.info("apt-get not found or disabled. Proceeding on the rash assumption that your compiled dependencies are in place.")
<<<<<<< HEAD
            log.info("If this is not the case, please install the following and try again:")
            log.info("* A C and C++ compiler (for example gcc/g++ or clang), GNU make")
            log.info("* A Fortran compiler (for PETSc)")
            log.info("* Blas and Lapack")
            log.info("* Git, Mercurial")
            log.info("* Python version >=3.5")
            log.info("* The Python headers")
            log.info("* autoconf, automake, libtool")
            log.info("* CMake")
            log.info("* zlib")

    else:
        log.warning("You do not appear to be running Linux or MacOS. Please do not be surprised if this install fails.")
=======
            log.info("Please use the --show-dependencies for more information.")
>>>>>>> e4cefd12

if mode == "install":
    if os.path.exists(firedrake_env):
        log.warning("Specified venv '%s' already exists", firedrake_env)
        quit("Can't install into existing venv '%s'" % firedrake_env)

    log.info("Creating firedrake venv in '%s'." % firedrake_env)
    # Debian's Python3 is screwed, they don't ship ensurepip as part
    # of the base python package, so the default python -m venv
    # doesn't work.  Moreover, they have spiked the file such that it
    # calls sys.exit, which will kill any attempts to create a venv
    # with pip.
    try:
        import ensurepip        # noqa: F401
        with_pip = True
    except ImportError:
        with_pip = False
    import venv
    venv.EnvBuilder(with_pip=with_pip).create(firedrake_env)
    if not with_pip:
        import urllib.request
        log.debug("ensurepip unavailable, bootstrapping pip using get-pip.py")
        urllib.request.urlretrieve("https://bootstrap.pypa.io/get-pip.py", filename="get-pip.py")
        check_call(python + ["get-pip.py"])
        log.debug("bootstrapping pip succeeded")
        log.debug("Removing get-pip.py")
        os.remove("get-pip.py")
    # Ensure pip and setuptools are at the latest version.
    run_pip(["install", "-U", "setuptools"])
    run_pip(["install", "-U", "pip"])

    # We haven't activated the venv so we need to manually set the environment.
    os.environ["VIRTUAL_ENV"] = firedrake_env

petsc_dir, petsc_arch = get_petsc_dir()

<<<<<<< HEAD
# Set up MPI wrappers if they don't already exist.
if not os.path.lexists(os.path.join(firedrake_env, "bin", "mpicc")):
    # Set up the MPI wrappers
    for opt in ["mpicc", "mpicxx", "mpif90"]:
        if options.get(opt):
            name = options[opt]
            src = shutil.which(name)
        else:
            src = os.path.join(petsc_dir, petsc_arch, "bin", opt)
        dest = os.path.join(firedrake_env, "bin", opt)
        log.debug("Creating a symlink from %s to %s" % (src, dest))
        os.symlink(src, dest)

    if options.get("mpiexec"):
        mpiexec_loc = shutil.which(args.mpiexec)
    else:
        mpiexec_loc = os.path.join(petsc_dir, petsc_arch, "bin", "mpiexec")
    mpiexecf = os.path.join(firedrake_env, "bin", "mpiexec")
    log.debug("Creating an mpiexec wrapper for %s" % mpiexec_loc)
    with open(mpiexecf, "w") as mpiexec:
        contents = '#!/bin/bash' + os.linesep + mpiexec_loc + ' "$@"'
        mpiexec.write(contents)
    os.chmod(mpiexecf, os.stat(mpiexecf).st_mode | stat.S_IEXEC)
=======
# Set up the MPI wrappers
for opt in ["mpicc", "mpicxx", "mpif90"]:
    if options.get(opt):
        name = options[opt]
        src = shutil.which(name)
    else:
        src = os.path.join(petsc_dir, petsc_arch, "bin", opt)
    dest = os.path.join(firedrake_env, "bin", opt)
    log.debug("Creating a symlink from %s to %s" % (src, dest))
    if os.path.lexists(dest):
        os.remove(dest)
    os.symlink(src, dest)

if options.get("mpiexec"):
    mpiexec_loc = shutil.which(options.get("mpiexec"))
else:
    mpiexec_loc = os.path.join(petsc_dir, petsc_arch, "bin", "mpiexec")
mpiexecf = os.path.join(firedrake_env, "bin", "mpiexec")
log.debug("Creating an mpiexec wrapper for %s" % mpiexec_loc)
if os.path.exists(mpiexecf):
    os.remove(mpiexecf)
with open(mpiexecf, "w") as mpiexec:
    contents = '#!/bin/bash' + os.linesep + mpiexec_loc + ' "$@"'
    mpiexec.write(contents)
os.chmod(mpiexecf, os.stat(mpiexecf).st_mode | stat.S_IEXEC)
>>>>>>> e4cefd12

cc = options["mpicc"]
cxx = options["mpicxx"]
f90 = options["mpif90"]
compiler_env = create_compiler_env(cc, cxx, f90)
os.chdir(firedrake_env)

# Configuration is now complete, and we have a venv so we dump the
# config file in order to maximise the chance that firedrake-update
# can be run on a partial install.
config_location = os.path.join(firedrake_env, ".configuration.json")
json_output = json.dumps(config)
with open(config_location, "w") as f:
    f.write(json_output)
log.info("Configuration saved to " + config_location)


if mode == "install":
    os.mkdir("src")
    os.chdir("src")

    if jenkins and ci_testing_firedrake:
        check_call(["ln", "-s", "../../../", "firedrake"])
    else:
        git_clone("git+https://github.com/firedrakeproject/firedrake.git")

    # Build the update script as soon as possible so that installation
    # recovery can be attempted if required.
    build_update_script()

    packages = clone_dependencies("firedrake")
    packages = clone_dependencies("PyOP2") + packages
    packages += ["firedrake"]

    for p in options["packages"]:
        name = git_clone(p)
        packages.extend(clone_dependencies(name))
        packages += [name]

    if args.honour_petsc_dir:
        packages.remove("petsc")

    # Force Cython to install first to work around pip dependency issues.
    run_pip_install(["Cython>=0.22"])

    # Need to install petsc first in order to resolve hdf5 dependency.
    if not args.honour_petsc_dir:
        with environment(**compiler_env):
            with pipargs("--no-deps"):
                packages.remove("petsc")
                install("petsc/")
        os.environ["PETSC_DIR"] = petsc_dir
        os.environ["PETSC_ARCH"] = petsc_arch
<<<<<<< HEAD

    # If petsc built mpich then we now need to set the compiler environment variables.
    if not compiler_env:
        compilerbin = os.path.join(petsc_dir, petsc_arch, "bin")
        cc = os.path.join(compilerbin, "mpicc")
        cxx = os.path.join(compilerbin, "mpicxx")
        f90 = os.path.join(compilerbin, "mpif90")
        compiler_env = create_compiler_env(cc, cxx, f90)

=======
    os.environ["HDF5_DIR"] = os.path.join(petsc_dir, petsc_arch)
    os.environ["NETCDF4_DIR"] = os.path.join(petsc_dir, petsc_arch)

    # If petsc built mpich then we now need to set the compiler environment variables.
    if not compiler_env:
        compilerbin = os.path.join(petsc_dir, petsc_arch, "bin")
        cc = os.path.join(compilerbin, "mpicc")
        cxx = os.path.join(compilerbin, "mpicxx")
        f90 = os.path.join(compilerbin, "mpif90")
        compiler_env = create_compiler_env(cc, cxx, f90)

>>>>>>> e4cefd12
    with environment(**compiler_env):
        for p in packages:
            pip_requirements(p)

        build_and_install_h5py()
        build_and_install_libspatialindex()
        build_and_install_libsupermesh()

        if "loopy" in packages:
            # We do want to install loopy's dependencies.
            install("loopy/")
            packages.remove("loopy")

        with pipargs("--no-deps"):
            for p in packages:
                install(p+"/")
                sys.path.append(os.getcwd() + "/" + p)

        # Work around easy-install.pth bug.
        try:
            packages.remove("petsc")
        except ValueError:
            pass
        packages.remove("petsc4py")
        packages.remove("firedrake")

else:
    # Update mode
    os.chdir("src")

    if args.update_script:
        # Pull firedrake, rebuild update script, launch new script
        git_update("firedrake")
        build_update_script()
        os.execv(sys.executable, [sys.executable, "../bin/firedrake-update", "--no-update-script"] + sys.argv[1:])

    deps = OrderedDict()
    deps.update(list_cloned_dependencies("PyOP2"))
    deps.update(list_cloned_dependencies("firedrake"))
    for p in options["packages"]:
        name = split_requirements_url(p)[0]
        deps.update(list_cloned_dependencies(name))
        deps[name] = p
    packages = list(deps.keys())
    packages += ["firedrake"]

    # update packages.
    if not args.honour_petsc_dir:
        petsc_changed = git_update("petsc", deps["petsc"])
    else:
        petsc_changed = False
    petsc4py_changed = git_update("petsc4py", deps["petsc4py"])

    packages.remove("petsc")
    packages.remove("petsc4py")

    if args.clean:
        clean_obsolete_packages()
        for package in packages:
            pip_uninstall(package)
        if args.rebuild:
            pip_uninstall("petsc4py")

    # If there is a petsc package to remove, then we're an old installation which will need to rebuild PETSc.
    petsc_changed = pip_uninstall("petsc") or petsc_changed

    for p in packages:
        try:
            git_update(p, deps.get(p, None))
        except OSError as e:
            if e.errno == 2:
                log.warning("%s missing, cloning anew.\n" % p)
                git_clone(deps[p])
            else:
                raise

    with pipargs("--no-deps"):
        with environment(**compiler_env):
            # Only rebuild petsc if it has changed.
            if not args.honour_petsc_dir and (args.rebuild or petsc_changed):
                clean("petsc/")
                install("petsc/")
        if not args.honour_petsc_dir:
            os.environ["PETSC_DIR"] = petsc_dir
            os.environ["PETSC_ARCH"] = petsc_arch
<<<<<<< HEAD
=======
        os.environ["HDF5_DIR"] = os.path.join(petsc_dir, petsc_arch)
        os.environ["NETCDF4_DIR"] = os.path.join(petsc_dir, petsc_arch)
>>>>>>> e4cefd12

        # If petsc built mpich then we now need to set the compiler environment variables.
        if not compiler_env:
            compilerbin = os.path.join(petsc_dir, petsc_arch, "bin")
            cc = os.path.join(compilerbin, "mpicc")
            cxx = os.path.join(compilerbin, "mpicxx")
            f90 = os.path.join(compilerbin, "mpif90")
            compiler_env = create_compiler_env(cc, cxx, f90)

    with environment(**compiler_env):
        # update dependencies.
        for p in packages:
            pip_requirements(p)

        with pipargs("--no-deps"):
            if args.rebuild or petsc_changed or petsc4py_changed:
                clean("petsc4py/")
                install("petsc4py/")

            # Always rebuild h5py.
            build_and_install_h5py()
            build_and_install_libspatialindex()
            build_and_install_libsupermesh()

    if "loopy" in packages:
        # We do want to install loopy's dependencies.
        clean("loopy")
        install("loopy/")
        packages.remove("loopy")
    with pipargs("--no-deps"):
        try:
            packages.remove("PyOP2")
            packages.remove("firedrake")
        except ValueError:
            pass
        packages += ("PyOP2", "firedrake")
        for p in packages:
            clean(p)
            install(p+"/")

        # Ensure pytest is at the latest version
        run_pip(["install", "-U", "pytest"])

with environment(**compiler_env):
    with pipargs("--no-deps"):
        if options["slepc"]:
            build_and_install_slepc()

        if options["opencascade"]:
            build_and_install_pythonocc()

    if args.documentation_dependencies:
        install_documentation_dependencies()

if mode == "update":
    try:
        import firedrake_configuration
        firedrake_configuration.setup_cache_dirs()
        log.info("Clearing just in time compilation caches.")
        from firedrake.tsfc_interface import clear_cache, TSFCKernel
        from pyop2.compilation import clear_cache as pyop2_clear_cache
        print('Removing cached TSFC kernels from %s' % TSFCKernel._cachedir)
        clear_cache()
        pyop2_clear_cache()
    except:                     # noqa: E722
        # Unconditional except in order to avoid upgrade script failures.
        log.error("Failed to clear caches. Try running firedrake-clean.")


os.chdir("../..")

if mode == "install":
    log.info("\n\nSuccessfully installed Firedrake.\n")

    log.info("\nFiredrake has been installed in a python venv. You activate it with:\n")
    log.info("  . %s/bin/activate\n" % firedrake_env)
    log.info("The venv can be deactivated by running:\n")
    log.info("  deactivate\n\n")
    log.info("To upgrade Firedrake activate the venv and run firedrake-update\n")
else:
    log.info("\n\nSuccessfully updated Firedrake.\n")<|MERGE_RESOLUTION|>--- conflicted
+++ resolved
@@ -11,10 +11,7 @@
 from collections import OrderedDict
 import atexit
 import json
-<<<<<<< HEAD
-=======
 import shlex
->>>>>>> e4cefd12
 
 # Packages which we wish to ensure are always recompiled
 wheel_blacklist = ["mpi4py", "randomgen", "islpy"]
@@ -510,21 +507,14 @@
 
 if options.get("mpiexec") is not None:
     petsc_options.add("--with-mpiexec={}".format(options["mpiexec"]))
-<<<<<<< HEAD
-=======
     petsc_options.add("--with-cc={}".format(options["mpicc"]))
     petsc_options.add("--with-cxx={}".format(options["mpicxx"]))
     petsc_options.add("--with-fc={}".format(options["mpif90"]))
->>>>>>> e4cefd12
 else:
     # Download mpich if the user does not tell us about an MPI.
     petsc_options.add("--download-mpich")
 
-<<<<<<< HEAD
-petsc_options |= set(os.environ.get("PETSC_CONFIGURE_OPTIONS", "").split())
-=======
 petsc_options = list(petsc_options) + shlex.split(os.environ.get("PETSC_CONFIGURE_OPTIONS", ""))
->>>>>>> e4cefd12
 
 if mode == "update" and petsc_int_type_changed:
     log.warning("""Force rebuilding all packages because PETSc int type changed""")
@@ -834,11 +824,7 @@
                            expect, actual)
     else:
         log.info("Eigen tarball hash valid")
-<<<<<<< HEAD
-    log.info("Building PETSc. \nDepending on your platform, may take between a few minutes and an hour or more to build!")
-=======
     log.info("Depending on your platform, PETSc may take an hour or more to build!")
->>>>>>> e4cefd12
     assert not args.honour_petsc_dir  # Belt and braces security before we start clobbering things.
     with directory("petsc"):
         petsc_dir, petsc_arch = get_petsc_dir()
@@ -1075,8 +1061,6 @@
     check_call(["chmod", "a+x", "../bin/firedrake-update"])
 
 
-<<<<<<< HEAD
-=======
 if args.rebuild_script:
     os.chdir(os.path.dirname(os.path.realpath(__file__)) + ("/../.."))
 
@@ -1088,7 +1072,6 @@
     sys.exit(0)
 
 
->>>>>>> e4cefd12
 def create_compiler_env(cc, cxx, f90):
     env = dict()
     if cc:
@@ -1230,19 +1213,8 @@
 
             log.info("Installing required packages via homebrew. You can safely ignore warnings that packages are already installed")
             # Ensure a fortran compiler is available
-<<<<<<< HEAD
-            brew_install("gcc")
-            brew_install("python3")
-            brew_install("autoconf")
-            brew_install("automake")
-            brew_install("cmake")
-            brew_install("libtool")
-            brew_install("mercurial")
-            brew_install("boost")
-=======
             for package in required_packages:
                 brew_install(package)
->>>>>>> e4cefd12
         else:
             log.info("Xcode and homebrew installation disabled. Proceeding on the rash assumption that packaged dependencies are in place.")
             log.info("Please use the --show-dependencies for more information.")
@@ -1254,57 +1226,13 @@
                 raise InstallError
             check_call(["apt-get", "--version"])
 
-<<<<<<< HEAD
-            apt_packages = ["build-essential",
-                            "autoconf",
-                            "automake",
-                            "bison",  # for ptscotch
-                            "flex",   # for ptscotch
-                            "cmake",
-                            "gfortran",
-                            "git",
-                            "libblas-dev",
-                            "liblapack-dev",
-                            "libtool",
-                            "mercurial",
-                            "mpich",
-                            "python3-dev",
-                            "python3-pip",
-                            "python3-tk",
-                            "python3-venv",
-                            "zlib1g-dev",
-                            "libboost-dev"]  # For ROL in pyadjoint
-
-            if args.opencascade:
-                apt_packages.append("liboce-ocaf-dev")
-                apt_packages.append("swig")
-
-            missing_packages = [p for p in apt_packages if not apt_check(p)]
-=======
             missing_packages = [p for p in required_packages if not apt_check(p)]
->>>>>>> e4cefd12
             if missing_packages:
                 apt_install(missing_packages)
 
         except (subprocess.CalledProcessError, InstallError):
             log.info("apt-get not found or disabled. Proceeding on the rash assumption that your compiled dependencies are in place.")
-<<<<<<< HEAD
-            log.info("If this is not the case, please install the following and try again:")
-            log.info("* A C and C++ compiler (for example gcc/g++ or clang), GNU make")
-            log.info("* A Fortran compiler (for PETSc)")
-            log.info("* Blas and Lapack")
-            log.info("* Git, Mercurial")
-            log.info("* Python version >=3.5")
-            log.info("* The Python headers")
-            log.info("* autoconf, automake, libtool")
-            log.info("* CMake")
-            log.info("* zlib")
-
-    else:
-        log.warning("You do not appear to be running Linux or MacOS. Please do not be surprised if this install fails.")
-=======
             log.info("Please use the --show-dependencies for more information.")
->>>>>>> e4cefd12
 
 if mode == "install":
     if os.path.exists(firedrake_env):
@@ -1341,31 +1269,6 @@
 
 petsc_dir, petsc_arch = get_petsc_dir()
 
-<<<<<<< HEAD
-# Set up MPI wrappers if they don't already exist.
-if not os.path.lexists(os.path.join(firedrake_env, "bin", "mpicc")):
-    # Set up the MPI wrappers
-    for opt in ["mpicc", "mpicxx", "mpif90"]:
-        if options.get(opt):
-            name = options[opt]
-            src = shutil.which(name)
-        else:
-            src = os.path.join(petsc_dir, petsc_arch, "bin", opt)
-        dest = os.path.join(firedrake_env, "bin", opt)
-        log.debug("Creating a symlink from %s to %s" % (src, dest))
-        os.symlink(src, dest)
-
-    if options.get("mpiexec"):
-        mpiexec_loc = shutil.which(args.mpiexec)
-    else:
-        mpiexec_loc = os.path.join(petsc_dir, petsc_arch, "bin", "mpiexec")
-    mpiexecf = os.path.join(firedrake_env, "bin", "mpiexec")
-    log.debug("Creating an mpiexec wrapper for %s" % mpiexec_loc)
-    with open(mpiexecf, "w") as mpiexec:
-        contents = '#!/bin/bash' + os.linesep + mpiexec_loc + ' "$@"'
-        mpiexec.write(contents)
-    os.chmod(mpiexecf, os.stat(mpiexecf).st_mode | stat.S_IEXEC)
-=======
 # Set up the MPI wrappers
 for opt in ["mpicc", "mpicxx", "mpif90"]:
     if options.get(opt):
@@ -1391,7 +1294,6 @@
     contents = '#!/bin/bash' + os.linesep + mpiexec_loc + ' "$@"'
     mpiexec.write(contents)
 os.chmod(mpiexecf, os.stat(mpiexecf).st_mode | stat.S_IEXEC)
->>>>>>> e4cefd12
 
 cc = options["mpicc"]
 cxx = options["mpicxx"]
@@ -1445,7 +1347,8 @@
                 install("petsc/")
         os.environ["PETSC_DIR"] = petsc_dir
         os.environ["PETSC_ARCH"] = petsc_arch
-<<<<<<< HEAD
+    os.environ["HDF5_DIR"] = os.path.join(petsc_dir, petsc_arch)
+    os.environ["NETCDF4_DIR"] = os.path.join(petsc_dir, petsc_arch)
 
     # If petsc built mpich then we now need to set the compiler environment variables.
     if not compiler_env:
@@ -1455,19 +1358,6 @@
         f90 = os.path.join(compilerbin, "mpif90")
         compiler_env = create_compiler_env(cc, cxx, f90)
 
-=======
-    os.environ["HDF5_DIR"] = os.path.join(petsc_dir, petsc_arch)
-    os.environ["NETCDF4_DIR"] = os.path.join(petsc_dir, petsc_arch)
-
-    # If petsc built mpich then we now need to set the compiler environment variables.
-    if not compiler_env:
-        compilerbin = os.path.join(petsc_dir, petsc_arch, "bin")
-        cc = os.path.join(compilerbin, "mpicc")
-        cxx = os.path.join(compilerbin, "mpicxx")
-        f90 = os.path.join(compilerbin, "mpif90")
-        compiler_env = create_compiler_env(cc, cxx, f90)
-
->>>>>>> e4cefd12
     with environment(**compiler_env):
         for p in packages:
             pip_requirements(p)
@@ -1553,11 +1443,8 @@
         if not args.honour_petsc_dir:
             os.environ["PETSC_DIR"] = petsc_dir
             os.environ["PETSC_ARCH"] = petsc_arch
-<<<<<<< HEAD
-=======
         os.environ["HDF5_DIR"] = os.path.join(petsc_dir, petsc_arch)
         os.environ["NETCDF4_DIR"] = os.path.join(petsc_dir, petsc_arch)
->>>>>>> e4cefd12
 
         # If petsc built mpich then we now need to set the compiler environment variables.
         if not compiler_env:
