"""Tests for (foo x Real) exturded spaces"""
import numpy as np
import pytest

from firedrake import *


@pytest.fixture(params=["scalar", "vector", "tensor"])
def fs_kind(request):
    return request.param


@pytest.fixture
def V(extmesh, fs_kind):
    mesh = extmesh(2, 2, 8)
    fs = {
        "scalar": FunctionSpace,
        "vector": VectorFunctionSpace,
        "tensor": TensorFunctionSpace
    }
    return fs[fs_kind](mesh, "CG", 1, vfamily="Real", vdegree=0)


@pytest.fixture(params=["linear", "sin"])
def variant(request):
    return request.param


@pytest.fixture
def expr(variant, V, fs_kind):
    x, y, z = SpatialCoordinate(V.ufl_domain())
    val = {"linear": z, "sin": sin(pi*z)}[variant]
    ret = {
        "scalar": val,
        "vector": as_vector((val, 0, 0)),
        "tensor": as_tensor(((val, 0, 0), (0, 0, 0), (0, 0, 0)))
    }
    return ret[fs_kind]


@pytest.fixture
def solution(variant, fs_kind):
    val = {"linear": 0.5, "sin": 2.0/pi}[variant]
    sol = {
        "scalar": val,
        "vector": as_vector((val, 0, 0)),
        "tensor": as_tensor(((val, 0, 0), (0, 0, 0), (0, 0, 0)))
    }
    return sol[fs_kind]


@pytest.fixture
def tolerance(variant):
    return {"linear": 1e-15, "sin": 1e-5}[variant]


def test_vertical_average(V, expr, solution, tolerance):
    """Test projection on P1 x Real space"""
    u = TrialFunction(V)
    v = TestFunction(V)

    out = Function(V)
    solve(inner(u, v)*dx == inner(expr, v)*dx, out)
<<<<<<< HEAD
    l2err = sqrt(assemble(inner((out-solution), (out-solution))*dx))
=======
    l2err = sqrt(assemble(inner(out-solution, out-solution)*dx))
>>>>>>> b6653510
    assert abs(l2err) < tolerance


@pytest.mark.parametrize('quadrilateral', [False, True])
def test_vertical_average_variable(quadrilateral):
    """Test computing vertical average on mesh with variable nb of levels"""
    tolerance = 1e-14
    mesh2d = RectangleMesh(5, 1, 5, 1, quadrilateral=quadrilateral)

    # construct number of levels
    xy = SpatialCoordinate(mesh2d)
    p0_2d = FunctionSpace(mesh2d, 'DG', 0)
    f_2d = Function(p0_2d).interpolate(1 + xy[0])
    max_layers = np.floor(f_2d.dat.data).astype(int)
    layers = np.zeros((p0_2d.dof_count, 2), dtype=int)
    layers[:, 1] = max_layers

    mesh = ExtrudedMesh(mesh2d, layers=layers, layer_height=1.0)

    fs = FunctionSpace(mesh, 'DG', 1)
    xyz = SpatialCoordinate(mesh)
    f = Function(fs).interpolate(xyz[2])

    p0 = FunctionSpace(mesh, 'DG', 0)
    correct = Function(p0, name='solution').interpolate(1 + xyz[0])
    correct.dat.data[:] = np.floor(correct.dat.data)/2

    fs_real = FunctionSpace(mesh, 'DG', 1, vfamily='Real', vdegree=0)
    f_real = Function(fs_real).project(f)

    l2err = l2err = sqrt(assemble(inner((f_real-correct), (f_real-correct))*dx))
    assert abs(l2err) < tolerance


@pytest.mark.parametrize('quadrilateral', [False, True])
@pytest.mark.parametrize(('testcase', 'tolerance'),
                         [(("CG", 1), 2e-7),
                          (("CG", 2), 1e-7),
                          (("CG", 3), 1e-7)])
def test_helmholtz(extmesh, quadrilateral, testcase, tolerance):
    """Solve depth-independent H. problem on Pn x Pn and Pn x Real spaces"""
    family, degree = testcase
    mesh = extmesh(2, 2, 8, quadrilateral=quadrilateral)

    fspace = FunctionSpace(mesh, family, degree, vfamily="Real", vdegree=0)
    refspace = FunctionSpace(mesh, family, degree,
                             vfamily=family, vdegree=degree)

    sol_real = Function(fspace)
    sol_ref = Function(refspace)
    for s in [sol_real, sol_ref]:
        fs = s.function_space()
        u = TrialFunction(fs)
        v = TestFunction(fs)

        f = Function(fs)
        xyz = SpatialCoordinate(mesh)
        f.interpolate((1+8*pi*pi)*cos(2*pi*xyz[0])*cos(2*pi*xyz[1]))

        solve(inner(grad(u), grad(v))*dx + inner(u, v)*dx == inner(f, v)*dx, s)

    l2err = sqrt(assemble(inner((sol_real-sol_ref), (sol_real-sol_ref))*dx))
    assert abs(l2err) < tolerance


@pytest.mark.parametrize('quadrilateral', [False, True])
@pytest.mark.parametrize(('testcase', 'convrate'),
                         [(("CG", 1, (4, 6)), 1.9),
                          (("CG", 2, (3, 5)), 2.9),
                          (("CG", 3, (2, 4)), 3.9)])
def test_helmholtz_convergence(extmesh, quadrilateral, testcase, convrate):
    """Test convergence of depth-independent H. problem on Pn x Real space."""
    family, degree, (start, end) = testcase
    l2err = np.zeros(end - start)
    for ii in [i + start for i in range(len(l2err))]:
        mesh = extmesh(2**ii, 2**ii, 2**ii, quadrilateral=quadrilateral)

        fspace = FunctionSpace(mesh, family, degree, vfamily="Real", vdegree=0)

        u = TrialFunction(fspace)
        v = TestFunction(fspace)

        f = Function(fspace)
        xyz = SpatialCoordinate(mesh)
        f.interpolate((1+8*pi*pi)*cos(2*pi*xyz[0])*cos(2*pi*xyz[1]))

        out = Function(fspace)
        solve(inner(grad(u), grad(v))*dx + inner(u, v)*dx == inner(f, v)*dx, out)

        exact = Function(fspace)
        exact.interpolate(cos(2*pi*xyz[0])*cos(2*pi*xyz[1]))
        l2err[ii - start] = sqrt(assemble(inner((out-exact), (out-exact))*dx))
    assert (np.array([np.log2(l2err[i]/l2err[i+1]) for i in range(len(l2err)-1)]) > convrate).all()<|MERGE_RESOLUTION|>--- conflicted
+++ resolved
@@ -61,11 +61,7 @@
 
     out = Function(V)
     solve(inner(u, v)*dx == inner(expr, v)*dx, out)
-<<<<<<< HEAD
-    l2err = sqrt(assemble(inner((out-solution), (out-solution))*dx))
-=======
     l2err = sqrt(assemble(inner(out-solution, out-solution)*dx))
->>>>>>> b6653510
     assert abs(l2err) < tolerance
 
 
